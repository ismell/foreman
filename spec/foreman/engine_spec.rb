require "spec_helper"
require "foreman/engine"

describe "Foreman::Engine" do
  subject { Foreman::Engine.new("Procfile", {}) }

  describe "initialize" do
    describe "without an existing Procfile" do
      it "raises an error" do
        lambda { subject }.should raise_error
      end
    end

    describe "with a Procfile" do
      before { write_procfile }

      it "reads the processes" do
        subject.procfile["alpha"].command.should == "./alpha"
        subject.procfile["bravo"].command.should == "./bravo"
      end
    end
  end

  describe "start" do
    it "forks the processes" do
      write_procfile
      mock.instance_of(Foreman::Process).run_process("./alpha", is_a(IO))
      mock.instance_of(Foreman::Process).run_process("./bravo", is_a(IO))
      mock(subject).watch_for_output
      mock(subject).watch_for_termination
      subject.start
    end

    it "handles concurrency" do
      write_procfile
      engine = Foreman::Engine.new("Procfile",:concurrency => "alpha=2")
<<<<<<< HEAD
      mock.instance_of(Foreman::Process).run_process("./alpha", is_a(IO)).twice
      mock.instance_of(Foreman::Process).run_process("./bravo", is_a(IO))
      mock(engine).watch_for_output
=======
      mock(engine).fork_individual(engine.procfile["alpha"], 1, 5000)
      mock(engine).fork_individual(engine.procfile["alpha"], 2, 5001)
>>>>>>> 33aa1efc
      mock(engine).watch_for_termination
      engine.start
    end
  end

  describe "environment" do
    before(:each) do
      write_procfile
      stub(Process).fork
    end

    it "should read if specified" do
      File.open("/tmp/env", "w") { |f| f.puts("FOO=baz") }
      engine = Foreman::Engine.new("Procfile", :env => "/tmp/env")
      stub(engine).info
      mock(engine).spawn_processes
      mock(engine).watch_for_termination
      engine.environment.should == {"FOO"=>"baz"}
      engine.start
    end

    it "should read more than one if specified" do
      File.open("/tmp/env1", "w") { |f| f.puts("FOO=bar") }
      File.open("/tmp/env2", "w") { |f| f.puts("BAZ=qux") }
      engine = Foreman::Engine.new("Procfile", :env => "/tmp/env1,/tmp/env2")
      stub(engine).info
      mock(engine).spawn_processes
      mock(engine).watch_for_termination
      engine.environment.should == { "FOO"=>"bar", "BAZ"=>"qux" }
      engine.start
    end

    it "should fail if specified and doesnt exist" do
      mock.instance_of(Foreman::Engine).error("No such file: /tmp/env")
      engine = Foreman::Engine.new("Procfile", :env => "/tmp/env")
    end

    it "should read .env if none specified" do
      File.open(".env", "w") { |f| f.puts("FOO=qoo") }
      engine = Foreman::Engine.new("Procfile")
      mock(engine).spawn_processes
      mock(engine).watch_for_termination
      engine.environment.should == {"FOO"=>"qoo"}
      engine.start
    end
  end
end<|MERGE_RESOLUTION|>--- conflicted
+++ resolved
@@ -34,14 +34,9 @@
     it "handles concurrency" do
       write_procfile
       engine = Foreman::Engine.new("Procfile",:concurrency => "alpha=2")
-<<<<<<< HEAD
       mock.instance_of(Foreman::Process).run_process("./alpha", is_a(IO)).twice
-      mock.instance_of(Foreman::Process).run_process("./bravo", is_a(IO))
+      mock.instance_of(Foreman::Process).run_process("./bravo", is_a(IO)).never
       mock(engine).watch_for_output
-=======
-      mock(engine).fork_individual(engine.procfile["alpha"], 1, 5000)
-      mock(engine).fork_individual(engine.procfile["alpha"], 2, 5001)
->>>>>>> 33aa1efc
       mock(engine).watch_for_termination
       engine.start
     end
